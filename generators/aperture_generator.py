--- conflicted
+++ resolved
@@ -81,7 +81,6 @@
     """
     from parsers.dicom_parser import extract_aperture_data, extract_mlc_data
     
-<<<<<<< HEAD
     # Create output directories for both plan and log
     base_dir = Path(output_base_dir)
     plan_output_dir = base_dir / "plan"
@@ -90,9 +89,6 @@
     plan_output_dir.mkdir(parents=True, exist_ok=True)
     log_output_dir.mkdir(parents=True, exist_ok=True)
     
-=======
-    # Create output directories with patient_id subdirectory for both rtplan and log
->>>>>>> d97fda31
     aperture_files_created = []
     if not hasattr(ds, 'IonBeamSequence') or not ds.IonBeamSequence:
         print("No ion beams found in DICOM file")
@@ -110,7 +106,6 @@
         # Only process G1 machines
         if "G1" not in treatment_machine_name:
             continue
-<<<<<<< HEAD
             
         # Create field directories for both plan and log
         plan_field_dir = plan_output_dir / beam_name
@@ -118,16 +113,11 @@
         
         plan_field_dir.mkdir(parents=True, exist_ok=True)
         log_field_dir.mkdir(parents=True, exist_ok=True)
-=======
-
-        output_dir = Path(output_base_dir)
->>>>>>> d97fda31
         
         # Check aperture first - only export if IonBlockSequence is not None
         if hasattr(beam_ds, 'IonBlockSequence') and beam_ds.IonBlockSequence:
             aperture_data = extract_aperture_data(beam_ds)
             if aperture_data:
-<<<<<<< HEAD
                 # Generate aperture files in both plan and log folders
                 plan_aperture_path = plan_field_dir / f"{beam_name.lower()}_aperture.csv"
                 log_aperture_path = log_field_dir / f"{beam_name.lower()}_aperture.csv"
@@ -139,20 +129,12 @@
                 aperture_files_created.append(str(log_aperture_path))
                 
                 print(f"Generated aperture files for G1 beam: {plan_aperture_path} and {log_aperture_path}")
-=======
-                output_path = output_dir / f"{beam_name.lower()}_aperture.csv"
-                generate_aperture_csv(beam_name, aperture_data, str(output_path))
-                aperture_files_created.append(str(output_path))
-                
-                print(f"Generated aperture files for G1 beam: {output_path}")
->>>>>>> d97fda31
                 continue
         
         # Check MLC - only export if MLC positions are greater than -9 (home position)
         if _has_mlc_beyond_home_position(beam_ds):
             mlc_data = extract_mlc_data(beam_ds)
             if mlc_data:
-<<<<<<< HEAD
                 # Generate MLC files in both plan and log folders
                 plan_mlc_path = plan_field_dir / f"{beam_name.lower()}_mlc.csv"
                 log_mlc_path = log_field_dir / f"{beam_name.lower()}_mlc.csv"
@@ -164,14 +146,6 @@
                 aperture_files_created.append(str(log_mlc_path))
                 
                 print(f"Generated MLC files for G1 beam: {plan_mlc_path} and {log_mlc_path}")
-=======
-                output_path = output_dir / f"{beam_name.lower()}_mlc.csv"
-                generate_mlc_csv(beam_name, mlc_data, str(output_path))
-                
-                aperture_files_created.append(str(output_path))
-                
-                print(f"Generated MLC files for G1 beam: {output_path}")
->>>>>>> d97fda31
                 continue
         
         print(f"No qualifying aperture or MLC data found for G1 beam: {beam_name}")
