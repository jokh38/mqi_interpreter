--- conflicted
+++ resolved
@@ -72,17 +72,11 @@
     except KeyError as e:
         raise KeyError(f"Error: Missing essential key {e} in rt_plan_data.")
 
-<<<<<<< HEAD
     # Create separate directories for Plan and Log data
     base_dir = pathlib.Path(output_base_dir)
     plan_base_dir = base_dir / "plan"
     log_base_dir = base_dir / "log"
     
-=======
-    # Create output directory with "log" subfolder for PTN-based CSV files
-    log_dir = pathlib.Path(output_base_dir) / "log"
-
->>>>>>> d97fda31
     global_data_idx = 0
 
     for beam_idx, beam in enumerate(beams):
@@ -94,19 +88,11 @@
         except KeyError as e:
             raise KeyError(f"Error: Missing essential key {e} in beam data for beam index {beam_idx}.")
 
-<<<<<<< HEAD
         plan_field_dir = plan_base_dir / beam_name
         log_field_dir = log_base_dir / beam_name
         try:
             plan_field_dir.mkdir(parents=True, exist_ok=True)
             log_field_dir.mkdir(parents=True, exist_ok=True)
-=======
-        # Add "0_" prefix to setup field folders so they appear first in alphabetical order
-        folder_name = f"0_{beam_name}" if is_setup_field else beam_name
-        field_dir = log_dir / folder_name
-        try:
-            field_dir.mkdir(parents=True, exist_ok=True)
->>>>>>> d97fda31
         except OSError as e:
             raise IOError(f"Error creating directory {field_dir}: {e}")
 
@@ -176,7 +162,6 @@
                     f"Shapes: time_ms={time_ms.shape}, x_mm={x_mm.shape}, y_mm={y_mm.shape}, corrected_mu={corrected_mu.shape}"
                 )
             
-<<<<<<< HEAD
             # CSV Filename
             csv_file_name = f"{layer_idx_in_beam + 1:02d}_{nominal_energy:.2f}MeV.csv"
             
@@ -194,31 +179,21 @@
                 raise IOError(f"Error writing Plan CSV file {plan_csv_path}: {e}")
             except Exception as e:
                 raise RuntimeError(f"An unexpected error occurred while writing Plan CSV {plan_csv_path}: {e}")
-=======
-            # CSV Filename with 1 decimal place: 01_139.6MeV.csv
-            csv_file_name = f"{layer_idx_in_beam + 1:02d}_{nominal_energy:.1f}MeV.csv"
->>>>>>> d97fda31
-
-            # Write CSV file using log-based data
-            csv_path = field_dir / csv_file_name
-            csv_rows = zip(time_ms, x_mm, y_mm, corrected_mu)
+
+            # Write Log CSV (with monitor range factor)
+            log_csv_path = log_field_dir / csv_file_name
+            log_csv_rows = zip(time_ms, x_mm, y_mm, corrected_mu)
             try:
-<<<<<<< HEAD
                 with open(log_csv_path, 'w', encoding='utf-8') as f:
                     # Flatten the zipped rows into a single list of values
                     all_values = [item for row in log_csv_rows for item in row]
-=======
-                with open(csv_path, 'w', encoding='utf-8') as f:
-                    # Flatten the zipped rows into a single list of values
-                    all_values = [item for row in csv_rows for item in row]
->>>>>>> d97fda31
                     # Convert all values to string and join with a comma
                     output_string = ",".join(map(str, all_values))
                     f.write(output_string)
             except IOError as e:
-                raise IOError(f"Error writing CSV file {csv_path}: {e}")
+                raise IOError(f"Error writing Log CSV file {log_csv_path}: {e}")
             except Exception as e:
-                raise RuntimeError(f"An unexpected error occurred while writing CSV {csv_path}: {e}")
+                raise RuntimeError(f"An unexpected error occurred while writing Log CSV {log_csv_path}: {e}")
 
             global_data_idx += 1
             
